<!DOCTYPE html>
<html lang="en">
<head>
  <meta charset="UTF-8">
  <meta name="viewport" content="width=device-width, initial-scale=1.0">
  <title>CAMARA {{META_RELEASE}} Meta-release</title>
  <style>
{{VIEWER_STYLES}}
  </style>
</head>
<body>
  <div class="container">
    <div class="header">
      <h1>CAMARA API Overview</h1>
      <div class="metadata" id="header-metadata"></div>
    </div>

    <div class="content" id="content">
      <div class="category-pills" id="categoryPills">
        <div class="category-pill all-categories active" onclick="filterByCategory('')">
          All<span class="category-count" id="allCount">(0)</span>
        </div>
      </div>

      <div class="filters">
        <div class="filter-row">
          <div class="filter-group">
            <label for="filterApiName">API Name:</label>
            <input type="text" id="filterApiName" placeholder="Search APIs..." onkeyup="applyFilters()">
          </div>
          <div class="filter-group">
            <label for="filterMaturity">Maturity:</label>
            <select id="filterMaturity" onchange="applyFilters()">
              <option value="">All</option>
              <option value="initial">Initial</option>
              <option value="stable">Stable</option>
            </select>
          </div>
          <div class="filter-group">
            <label for="filterNew">New:</label>
            <select id="filterNew" onchange="applyFilters()">
              <option value="">All</option>
              <option value="yes">Yes</option>
              <option value="no">No</option>
            </select>
          </div>
          <div class="filter-group">
            <label for="filterRepository">Repository:</label>
            <input type="text" id="filterRepository" list="repositoryList" placeholder="Search or select repo..." onkeyup="applyFilters()" onchange="applyFilters()">
            <datalist id="repositoryList"></datalist>
          </div>
        </div>
        <div class="filter-row">
          <div class="filter-group">
            <label for="filterVersion">Version:</label>
            <select id="filterVersion" onchange="applyFilters()">
              <option value="">All</option>
            </select>
          </div>
          <div class="filter-group">
            <label for="filterVersionMin">Version Min:</label>
            <input type="text" id="filterVersionMin" placeholder="e.g., 1.0.0" onkeyup="applyFilters()">
          </div>
          <div class="filter-group">
            <label for="filterVersionMax">Version Max:</label>
            <input type="text" id="filterVersionMax" placeholder="e.g., 2.0.0" onkeyup="applyFilters()">
          </div>
          <div class="filter-group">
            <label>
              <input type="checkbox" id="showOnlyLatestPatches" checked onchange="applyFilters()" style="margin-right: 6px;">
              Show only latest patch versions
            </label>
          </div>
          <button class="clear-filters-btn" onclick="clearAllFilters()">Clear Filters</button>
        </div>
      </div>

      <div id="resultsCounter" class="results-counter hidden">
        <div class="results-text"></div>
        <div class="export-buttons">
          <button class="export-btn" onclick="exportCSV()">Export CSV</button>
          <button class="export-btn" onclick="exportJSON()">Export JSON</button>
        </div>
      </div>

      <table id="apiTable">
        <thead>
          <tr>
            <th onclick="sortTable(0)">Released API <span class="sort-arrow"></span></th>
            <th onclick="sortTable(1)">Maturity <span class="sort-arrow"></span></th>
            <th onclick="sortTable(2)">API version <span class="sort-arrow"></span></th>
            <th onclick="sortTable(3)">Public release <span class="sort-arrow"></span></th>
            <th onclick="sortTable(4)">Category <span class="sort-arrow"></span></th>
            <th onclick="sortTable(5)">Repository <span class="sort-arrow"></span></th>
            <th onclick="sortTable(6)">New <span class="sort-arrow"></span></th>
          </tr>
        </thead>
        <tbody id="tableBody">
        </tbody>
      </table>

      <div id="footer-metadata" class="footer-metadata"></div>
    </div>
  </div>

  <script>
    // Embedded shared library
{{VIEWER_LIBRARY}}

    // Embedded release data (fully enriched from workflow)
    const RELEASE_DATA = {{RELEASE_DATA}};

    // Global state
    let currentData = null;
    let filteredData = [];
    let selectedCategories = [];
    let currentSort = { column: -1, ascending: true };
    let showOnlyLatestPatches = true; // Default: show only latest patches

    /**
     * Flatten v3 nested structure to flat array
     * Converts releases[].apis[] structure to flat array with repository info
     */
    function flattenAPIData(data) {
      const flatApis = [];

      if (data.releases && Array.isArray(data.releases)) {
        data.releases.forEach(release => {
          if (release.apis && Array.isArray(release.apis)) {
            release.apis.forEach(api => {
              flatApis.push({
                // API info
                api_name: api.api_name,
                title: api.title || api.display_name || api.api_name,
                version: api.version,
                maturity: api.maturity,

                // Repository info from release
                repository: release.repository,
                release_tag: release.release_tag,
                release_date: release.release_date,
                github_url: release.github_url,

                // Enrichment fields
                portfolio_category: api.portfolio_category,
                website_url: api.website_url,
                tooltip: api.tooltip,
                published: api.published,
                first_release: api.first_release,
                isNew: api.isNew,

                // Additional metadata
                commonalities: api.commonalities,
                display_name: api.display_name,
                canonical_name: api.canonical_name
              });
            });
          }
        });
      }

      return flatApis;
    }

    /**
     * Initialize iframe detection and data
     */
    function detectIframe() {
      if (ViewerLib.isInIframe()) {
        document.body.classList.add('in-iframe');
      }
    }

    /**
     * Initialize data and render
     */
    function initializeData() {
      // Flatten v3 structure
      const flatApis = flattenAPIData(RELEASE_DATA);

      currentData = {
        metadata: RELEASE_DATA.metadata,
        statistics: RELEASE_DATA.statistics,
        apis: flatApis
      };

      filteredData = currentData.apis;

      displayData(currentData);
    }

    /**
     * Display data in UI
     */
    function displayData(data) {
      const metadata = data.metadata;
      const footerDiv = document.getElementById('footer-metadata');
      const generated = ViewerLib.formatDate(metadata.generated);
      footerDiv.innerHTML = `
        Report generated: ${generated} |
        Meta-release: ${metadata.meta_release} |
        Total APIs: ${data.statistics.unique_apis_count}
      `;

      const headerDiv = document.getElementById('header-metadata');
      headerDiv.innerHTML = `API Status for ${metadata.meta_release} meta-release`;

      populateRepositoryDropdown();
      populateVersionDropdown();
      buildCategoryPills();
      applyFilters();
    }

    /**
     * Populate repository dropdown with datalist
     */
    function populateRepositoryDropdown() {
      const repositories = ViewerLib.getUniqueValues(currentData.apis, 'repository');
      const datalist = document.getElementById('repositoryList');
      datalist.innerHTML = '';

      repositories.forEach(repo => {
        const option = document.createElement('option');
        option.value = repo;
        datalist.appendChild(option);
      });
    }

    /**
     * Populate version dropdown
     */
    function populateVersionDropdown() {
      const versions = ViewerLib.getUniqueValues(currentData.apis, 'version');
      const dropdown = document.getElementById('filterVersion');

      // Keep "All" option and add versions
      dropdown.innerHTML = '<option value="">All</option>';

      versions.forEach(version => {
        const option = document.createElement('option');
        option.value = version;
        option.textContent = version;
        dropdown.appendChild(option);
      });
    }

    /**
     * Build category filter pills
     */
    function buildCategoryPills() {
      const categoryCounts = ViewerLib.getUniqueCategoryCounts(currentData.apis);
      const pillsContainer = document.getElementById('categoryPills');

      // Update "All" count with unique API count
      const allPill = pillsContainer.querySelector('.all-categories');
      const allCount = document.getElementById('allCount');
      const uniqueTotal = ViewerLib.countUniqueAPIs(currentData.apis);
      allCount.textContent = `(${uniqueTotal})`;

      // Remove existing category pills (keep All pill)
      const existingPills = pillsContainer.querySelectorAll('.category-pill:not(.all-categories)');
      existingPills.forEach(pill => pill.remove());

      // Define category order
      const categoryOrder = [
        'Authentication and Fraud Prevention',
        'Communication Quality',
        'Communication Services',
        'Computing Services',
        'Device Information',
        'Location Services',
        'Payments and Charging',
        'Service Management'
      ];

      // Create pills in order
      categoryOrder.forEach(category => {
        const count = categoryCounts[category];
        if (count) {
          const pill = document.createElement('div');
          pill.className = 'category-pill';
          pill.onclick = () => filterByCategory(category);
          pill.innerHTML = `${category}<span class="category-count">(${count})</span>`;
          pillsContainer.appendChild(pill);
        }
      });
    }

    /**
     * Filter by category (multi-select)
     */
    function filterByCategory(category) {
      if (category === '') {
        // "All" button - clear all selections
        selectedCategories = [];
      } else {
        // Toggle individual category
        const index = selectedCategories.indexOf(category);
        if (index > -1) {
          selectedCategories.splice(index, 1);
        } else {
          selectedCategories.push(category);
        }
      }

      updatePillStates();
      applyFilters();
    }

    /**
     * Update pill active states based on selectedCategories
     */
    function updatePillStates() {
      const pills = document.querySelectorAll('.category-pill');

      pills.forEach(pill => {
        pill.classList.remove('active');

        // "All" is active only when no categories selected
        if (pill.classList.contains('all-categories')) {
          if (selectedCategories.length === 0) {
            pill.classList.add('active');
          }
        } else {
          // Check if this pill's category is selected
          const pillText = pill.textContent.split('(')[0].trim();
          if (selectedCategories.includes(pillText)) {
            pill.classList.add('active');
          }
        }
      });
    }

    /**
     * Render table with APIs
     */
    function renderTable(apis) {
      const tbody = document.getElementById('tableBody');
      tbody.innerHTML = '';

      apis.forEach(api => {
        const row = document.createElement('tr');

        // API Name cell with tooltip and link
        // Combine title + tooltip for hover text (title on own line, empty line, then tooltip)
        const tooltipText = api.title.toUpperCase() + (api.tooltip ? '\n\n' + api.tooltip : '');
        const tooltipAttr = tooltipText ? `data-tooltip="${ViewerLib.escapeHtml(tooltipText).replace(/\n/g, '&#10;')}"` : '';
        const apiNameCell = api.website_url ?
          `<span class="api-tooltip" ${tooltipAttr}><a href="${api.website_url}" target="_blank" rel="noopener">${api.api_name}</a></span>` :
          `<span class="api-name-plain api-tooltip" ${tooltipAttr}>${api.api_name}</span>`;

        // Maturity cell
        const maturityCell = `<span class="badge badge-${api.maturity}">${api.maturity.charAt(0).toUpperCase() + api.maturity.slice(1)}</span>`;

        // Version cell
        const versionCell = api.version || '-';

        // Release cell with link
        const releaseCell = `<a href="${api.github_url}" target="_blank" rel="noopener">${api.release_tag}</a>`;

        // Category cell
        const categoryCell = api.portfolio_category ?
          `<span class="category-badge">${api.portfolio_category}</span>` :
          '-';

        // Repository cell with link
        const repoUrl = api.github_url.replace(/\/releases\/tag\/.*$/, '');
        const repoCell = `<a href="${repoUrl}" target="_blank" rel="noopener">${api.repository}</a>`;

        // New cell
        const newCell = api.isNew ? 'Yes' : 'No';

        row.innerHTML = `
          <td>${apiNameCell}</td>
          <td>${maturityCell}</td>
          <td>${versionCell}</td>
          <td>${releaseCell}</td>
          <td>${categoryCell}</td>
          <td>${repoCell}</td>
          <td>${newCell}</td>
        `;

        tbody.appendChild(row);
      });

      // Update counter
      updateResultsCounter(apis.length);
    }

    /**
     * Apply all filters
     */
    function applyFilters() {
      if (!currentData) return;

      // Get filter values
      const apiNameFilter = document.getElementById('filterApiName').value.toLowerCase();
      const maturityFilter = document.getElementById('filterMaturity').value.toLowerCase();
      const newFilter = document.getElementById('filterNew').value.toLowerCase();
      const repositoryFilter = document.getElementById('filterRepository').value.toLowerCase();
      const versionFilter = document.getElementById('filterVersion').value;
      const versionMinFilter = document.getElementById('filterVersionMin').value;
      const versionMaxFilter = document.getElementById('filterVersionMax').value;
      showOnlyLatestPatches = document.getElementById('showOnlyLatestPatches').checked;

      // Filter data
      filteredData = currentData.apis.filter(api => {
        // Category filter (multi-select with OR logic)
        if (selectedCategories.length > 0) {
          if (!selectedCategories.includes(api.portfolio_category)) {
            return false;
          }
        }

        // API Name filter
        if (apiNameFilter && !api.api_name.toLowerCase().includes(apiNameFilter)) {
          return false;
        }

        // Maturity filter
        if (maturityFilter && api.maturity.toLowerCase() !== maturityFilter) {
          return false;
        }

        // New filter
        if (newFilter) {
          const isNew = api.isNew ? 'yes' : 'no';
          if (isNew !== newFilter) {
            return false;
          }
        }

        // Repository filter
        if (repositoryFilter && !api.repository.toLowerCase().includes(repositoryFilter)) {
          return false;
        }

        // Exact version filter (from dropdown)
        if (versionFilter && api.version !== versionFilter) {
          return false;
        }

        // Version range filters
        if (versionMinFilter && api.version) {
          if (ViewerLib.compareVersions(api.version, versionMinFilter) < 0) {
            return false;
          }
        }
        if (versionMaxFilter && api.version) {
          if (ViewerLib.compareVersions(api.version, versionMaxFilter) > 0) {
            return false;
          }
        }

        return true;
      });

      // Apply latest-patch filter if toggle is checked
      if (showOnlyLatestPatches) {
        filteredData = ViewerLib.filterLatestPatches(filteredData);
      }

      // Render filtered data
      renderTable(filteredData);
    }

    /**
     * Clear all filters
     */
    function clearAllFilters() {
      document.getElementById('filterApiName').value = '';
      document.getElementById('filterMaturity').value = '';
      document.getElementById('filterNew').value = '';
      document.getElementById('filterRepository').value = '';
      document.getElementById('filterVersion').value = '';
      document.getElementById('filterVersionMin').value = '';
      document.getElementById('filterVersionMax').value = '';
      selectedCategories = [];
      updatePillStates();

      applyFilters();
    }

    /**
     * Update results counter
     */
    function updateResultsCounter(count) {
      const counter = document.getElementById('resultsCounter');
      const resultsText = counter.querySelector('.results-text');

      if (count === 0) {
        resultsText.textContent = 'No APIs match the current filters';
        counter.classList.add('no-results');
      } else {
<<<<<<< HEAD
        let message = `Showing ${count} of ${total} APIs`;

        // Add context about filtering mode
        if (showOnlyLatestPatches) {
          const allCount = currentData.apis.length;
          const filteredCount = ViewerLib.filterLatestPatches(currentData.apis).length;
          if (filteredCount < allCount) {
            message += ' (latest patches only)';
          }
=======
        // Count unique APIs in displayed data
        const uniqueCount = ViewerLib.countUniqueAPIs(filteredData);

        let message;
        if (uniqueCount === count) {
          // One entry per API
          message = `Showing ${uniqueCount} APIs`;
        } else {
          // Multiple entries for some APIs (different versions/releases)
          message = `Showing ${uniqueCount} APIs (${count} released versions)`;
>>>>>>> 23d1988e
        }

        resultsText.textContent = message;
        counter.classList.remove('no-results');
      }

      counter.classList.remove('hidden');
    }

    /**
     * Sort table by column
     */
    function sortTable(columnIndex) {
      if (!filteredData || filteredData.length === 0) return;

      const table = document.getElementById('apiTable');
      const tbody = table.querySelector('tbody');
      const rows = Array.from(tbody.querySelectorAll('tr'));

      // Toggle sort direction if same column
      if (currentSort.column === columnIndex) {
        currentSort.ascending = !currentSort.ascending;
      } else {
        currentSort.column = columnIndex;
        currentSort.ascending = true;
      }

      rows.sort((a, b) => {
        let aValue = a.cells[columnIndex].textContent.trim();
        let bValue = b.cells[columnIndex].textContent.trim();

        // Handle special values
        if (aValue === '-') aValue = '';
        if (bValue === '-') bValue = '';

        let result = 0;

        if (columnIndex === 2) {
          // API version column
          result = ViewerLib.compareVersions(aValue, bValue);
        } else if (columnIndex === 6) {
          // New column (Yes/No)
          result = (aValue === 'Yes' ? 1 : 0) - (bValue === 'Yes' ? 1 : 0);
        } else {
          // String comparison
          result = aValue.localeCompare(bValue);
        }

        return currentSort.ascending ? result : -result;
      });

      // Re-append sorted rows
      rows.forEach(row => tbody.appendChild(row));

      // Update sort indicators
      updateSortIndicators(columnIndex);
    }

    /**
     * Update sort indicators in headers
     */
    function updateSortIndicators(activeColumn) {
      const headers = document.querySelectorAll('#apiTable th');
      headers.forEach((header, index) => {
        const arrow = header.querySelector('.sort-arrow');
        if (!arrow) return;

        arrow.classList.remove('active-asc', 'active-desc');

        if (index === activeColumn) {
          if (currentSort.ascending) {
            arrow.classList.add('active-asc');
          } else {
            arrow.classList.add('active-desc');
          }
        }
      });
    }

    /**
     * Export filtered data to CSV
     */
    function exportCSV() {
      const metaRelease = RELEASE_DATA.metadata.meta_release || 'release';
      const filename = `camara-${metaRelease.toLowerCase()}-apis.csv`;
      ViewerLib.exportToCSV(filteredData, filename);
    }

    /**
     * Export filtered data to JSON
     */
    function exportJSON() {
      const metaRelease = RELEASE_DATA.metadata.meta_release || 'release';
      const filename = `camara-${metaRelease.toLowerCase()}-apis.json`;
      ViewerLib.exportToJSON(filteredData, filename);
    }

    // Initialize on page load
    detectIframe();
    initializeData();
  </script>
</body>
</html><|MERGE_RESOLUTION|>--- conflicted
+++ resolved
@@ -492,17 +492,6 @@
         resultsText.textContent = 'No APIs match the current filters';
         counter.classList.add('no-results');
       } else {
-<<<<<<< HEAD
-        let message = `Showing ${count} of ${total} APIs`;
-
-        // Add context about filtering mode
-        if (showOnlyLatestPatches) {
-          const allCount = currentData.apis.length;
-          const filteredCount = ViewerLib.filterLatestPatches(currentData.apis).length;
-          if (filteredCount < allCount) {
-            message += ' (latest patches only)';
-          }
-=======
         // Count unique APIs in displayed data
         const uniqueCount = ViewerLib.countUniqueAPIs(filteredData);
 
@@ -513,7 +502,6 @@
         } else {
           // Multiple entries for some APIs (different versions/releases)
           message = `Showing ${uniqueCount} APIs (${count} released versions)`;
->>>>>>> 23d1988e
         }
 
         resultsText.textContent = message;
